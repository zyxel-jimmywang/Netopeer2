--- conflicted
+++ resolved
@@ -138,15 +138,13 @@
     }
 }
 
-<<<<<<< HEAD
 void
-np2srv_notif_clb(const char *xpath, const sr_node_t *trees, const size_t tree_cnt, void *private_ctx)
+np2srv_notif_clb(const char *xpath, const sr_node_t *trees, const size_t UNUSED(tree_cnt), time_t UNUSED(timestamp), void *UNUSED(private_ctx))
 {
     struct ly_set *set;
     struct lys_node *snotif;
     const struct lys_module *mod;
     const sr_node_t *srnode, *srnext;
-    struct lyd_node *node, *next, *start;
 
     mod = ly_ctx_get_module(np2srv.ly_ctx, "ietf-yang-library", NULL);
     set = lys_find_xpath(mod->data->prev, xpath, 0);
@@ -224,7 +222,8 @@
     }
 
     return EXIT_SUCCESS;
-=======
+}
+
 static void
 np2srv_clean_dslock(struct nc_session *ncs)
 {
@@ -281,7 +280,6 @@
     }
 
     return 1;
->>>>>>> 91e366dc
 }
 
 static char *
@@ -305,21 +303,12 @@
     return NULL;
 }
 
-<<<<<<< HEAD
-void
-np2srv_module_install_clb(const char *module_name, const char *revision, bool installed, void *UNUSED(private_ctx))
-=======
 static void
 np2srv_module_install_clb(const char *module_name, const char *revision, sr_module_state_t state, void *UNUSED(private_ctx))
->>>>>>> 91e366dc
 {
     int rc;
     char *data = NULL;
     const struct lys_module *mod;
-<<<<<<< HEAD
-=======
-    const struct lys_node *snode, *next, *top;
->>>>>>> 91e366dc
     sr_schema_t *schemas = NULL;
     size_t count, i, j;
 
@@ -361,20 +350,8 @@
                 break;
             }
 
-<<<<<<< HEAD
             /* set RPC, action and notification callbacks */
             np2srv_module_assign_clbs(mod);
-=======
-            /* set RPC callbacks */
-            LY_TREE_FOR(mod->data, top) {
-                LY_TREE_DFS_BEGIN(top, next, snode) {
-                    if (snode->nodetype & (LYS_RPC | LYS_ACTION)) {
-                        nc_set_rpc_callback(snode, op_generic);
-                    }
-                    LY_TREE_DFS_END(top, next, snode);
-                }
-            }
->>>>>>> 91e366dc
         }
     } else if (state == SR_MS_IMPORTED) {
         /* TODO nothing to do, it will either be loaded when parsing an imported module or it should not be needed, right? */
@@ -446,10 +423,6 @@
     int rc;
     char *data = NULL;
     const struct lys_module *mod;
-<<<<<<< HEAD
-=======
-    const struct lys_node *snode, *next, *top;
->>>>>>> 91e366dc
     sr_schema_t *schemas = NULL;
     size_t count, i, j;
 
@@ -518,20 +491,8 @@
                 lys_features_enable(mod, schemas[i].enabled_features[j]);
             }
 
-<<<<<<< HEAD
             /* set RPC and Notifications callbacks */
             np2srv_module_assign_clbs(mod);
-=======
-            /* set RPC callbacks */
-            LY_TREE_FOR(mod->data, top) {
-                LY_TREE_DFS_BEGIN(top, next, snode) {
-                    if (snode->nodetype & (LYS_RPC | LYS_ACTION)) {
-                        nc_set_rpc_callback(snode, op_generic);
-                    }
-                    LY_TREE_DFS_END(top, next, snode);
-                }
-            }
->>>>>>> 91e366dc
         }
     }
     ly_ctx_set_module_clb(np2srv.ly_ctx, np2srv_ly_import_clb, NULL);
