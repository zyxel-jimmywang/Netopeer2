--- conflicted
+++ resolved
@@ -492,11 +492,7 @@
                     "<capability>urn:ietf:params:xml:ns:yang:1?module=yang&amp;revision=2016-02-11</capability>"
                     "<capability>urn:ietf:params:xml:ns:yang:ietf-inet-types?module=ietf-inet-types&amp;revision=2013-07-15</capability>"
                     "<capability>urn:ietf:params:xml:ns:yang:ietf-yang-types?module=ietf-yang-types&amp;revision=2013-07-15</capability>"
-<<<<<<< HEAD
-                    "<capability>urn:ietf:params:xml:ns:yang:ietf-yang-library?module=ietf-yang-library&amp;revision=2016-02-01</capability>"
-=======
                     "<capability>urn:ietf:params:xml:ns:yang:ietf-yang-library?module=ietf-yang-library&amp;revision=2016-06-21&amp;module-set-id=9</capability>"
->>>>>>> bbda4258
                     "<capability>urn:ietf:params:xml:ns:yang:ietf-netconf-acm?module=ietf-netconf-acm&amp;revision=2012-02-22</capability>"
                     "<capability>urn:ietf:params:xml:ns:netconf:base:1.0?module=ietf-netconf&amp;revision=2011-06-01&amp;features=writable-running,candidate,rollback-on-error,validate,startup,xpath</capability>"
                     "<capability>urn:ietf:params:xml:ns:yang:ietf-netconf-monitoring?module=ietf-netconf-monitoring&amp;revision=2010-10-04</capability>"
