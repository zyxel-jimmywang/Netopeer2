/**
 * @file op_editconfig.c
 * @author Radek Krejci <rkrejci@cesnet.cz>
 * @brief NETCONF <edit-config> operation implementation
 *
 * Copyright (c) 2016 CESNET, z.s.p.o.
 *
 * This source code is licensed under BSD 3-Clause License (the "License").
 * You may not use this file except in compliance with the License.
 * You may obtain a copy of the License at
 *
 *     https://opensource.org/licenses/BSD-3-Clause
 */

#define _GNU_SOURCE
#include <assert.h>
#include <errno.h>
#include <pthread.h>
#include <stdio.h>
#include <stdlib.h>
#include <string.h>
#include <ctype.h>

#include <libyang/libyang.h>
#include <nc_server.h>
#include <sysrepo.h>

#include "common.h"
#include "operations.h"

static enum NP2_EDIT_OP
edit_get_op(struct lyd_node *node, enum NP2_EDIT_OP parentop, enum NP2_EDIT_DEFOP defop)
{
    enum NP2_EDIT_OP retval = NP2_EDIT_ERROR;
    struct lyd_attr *attr;

    assert(node);

    /* TODO check conflicts between parent and current operations */
    for (attr = node->attr; attr; attr = attr->next) {
        if (!strcmp(attr->name, "operation") &&
                !strcmp(attr->module->name, "ietf-netconf")) {
            /* NETCONF operation attribute */
            if (!strcmp(attr->value, "create")) {
                retval = NP2_EDIT_CREATE;
            } else if (!strcmp(attr->value, "delete")) {
                retval = NP2_EDIT_DELETE;
            } else if (!strcmp(attr->value, "remove")) {
                retval = NP2_EDIT_REMOVE;
            } else if (!strcmp(attr->value, "replace")) {
                retval = NP2_EDIT_REPLACE;
            } else if (!strcmp(attr->value, "merge")) {
                retval = NP2_EDIT_MERGE;
            } /* else invalid attribute checked by libyang */

            goto cleanup;
        }
    }

    if (parentop > 0) {
        return parentop;
    } else {
        return (enum NP2_EDIT_OP) defop;
    }

cleanup:

    lyd_free_attr(node->schema->module->ctx, node, attr, 0);
    return retval;
}

static int
edit_get_move(struct lyd_node *node, const char *path, sr_move_position_t *pos, char **rel)
{
    const char *name, *format;
    struct lyd_attr *attr_iter;

    if (node->schema->nodetype & LYS_LIST) {
        name = "key";
        format = "%s%s";
    } else {
        name = "value";
        format = "%s[.=\'%s\']";
    }

    for(attr_iter = node->attr; attr_iter; attr_iter = attr_iter->next) {
        if (!strcmp(attr_iter->module->name, "yang")) {
            if (!strcmp(attr_iter->name, "insert")) {
                if (!strcmp(attr_iter->value, "first")) {
                    *pos = SR_MOVE_FIRST;
                } else if (!strcmp(attr_iter->value, "last")) {
                    *pos = SR_MOVE_LAST;
                } else if (!strcmp(attr_iter->value, "before")) {
                    *pos = SR_MOVE_BEFORE;
                } else if (!strcmp(attr_iter->value, "after")) {
                    *pos = SR_MOVE_AFTER;
                }
            } else if (!strcmp(attr_iter->name, name)) {
                if (asprintf(rel, format, path, attr_iter->value)) {
                    ERR("%s: memory allocation failed (%s) - %s:%d",
                        __func__, strerror(errno), __FILE__, __LINE__);
                    return EXIT_FAILURE;
                }
            }
        }
    }

    return EXIT_SUCCESS;
}

struct nc_server_reply *
op_editconfig(struct lyd_node *rpc, struct nc_session *ncs)
{
    struct nc_server_error *e = NULL;
    struct nc_server_reply *ereply = NULL;
    struct np2_sessions *sessions;
    sr_datastore_t ds = 0;
    sr_move_position_t pos = SR_MOVE_LAST;
    sr_val_t value;
    struct ly_set *nodeset;
    /* default value for default-operation is "merge" */
    enum NP2_EDIT_DEFOP defop = NP2_EDIT_DEFOP_MERGE;
    /* default value for test-option is "test-then-set" */
    enum NP2_EDIT_TESTOPT testopt = NP2_EDIT_TESTOPT_TESTANDSET;
    /* default value for error-option is "stop-on-error" */
    enum NP2_EDIT_ERROPT erropt = NP2_EDIT_ERROPT_STOP;
    struct lyd_node *config = NULL, *next, *iter;
    char *str, path[1024], *rel, *valbuf;
    const char *cstr;
    enum NP2_EDIT_OP *op = NULL, *op_new;
    int op_index, op_size, path_index = 0, missing_keys = 0, lastkey = 0;
    int ret;
    struct lys_node_container *cont;
<<<<<<< HEAD
    struct lyd_node_anyxml *axml;
    const sr_error_info_t *err_info;
    size_t err_count, i;
=======
    struct lyd_node_anydata *any;
>>>>>>> 6bde5f80

    /* init */
    path[path_index] = '\0';

    /* get sysrepo connections for this session */
    sessions = (struct np2_sessions *)nc_session_get_data(ncs);

    /*
     * parse parameters
     */

    /* target */
    nodeset = lyd_find_xpath(rpc, "/ietf-netconf:edit-config/target/*");
    cstr = nodeset->set.d[0]->schema->name;
    ly_set_free(nodeset);

    if (!strcmp(cstr, "running")) {
        ds = SR_DS_RUNNING;
    } else if (!strcmp(cstr, "candidate")) {
        ds = SR_DS_CANDIDATE;
    }
    /* edit-config on startup is not allowed by RFC 6241 */
    if (ds != sessions->ds) {
        /* update sysrepo session */
        sr_session_switch_ds(sessions->srs, ds);
        sessions->ds = ds;
    }

    /* default-operation */
    nodeset = lyd_find_xpath(rpc, "/ietf-netconf:edit-config/default-operation");
    if (nodeset->number) {
        cstr = ((struct lyd_node_leaf_list*)nodeset->set.d[0])->value_str;
        if (!strcmp(cstr, "replace")) {
            defop = NP2_EDIT_DEFOP_REPLACE;
        } else if (!strcmp(cstr, "none")) {
            defop = NP2_EDIT_DEFOP_NONE;
        } else if (!strcmp(cstr, "merge")) {
            defop = NP2_EDIT_DEFOP_MERGE;
        }
    }
    ly_set_free(nodeset);

    /* test-option */
    nodeset = lyd_find_xpath(rpc, "/ietf-netconf:edit-config/test-option");
    if (nodeset->number) {
        cstr = ((struct lyd_node_leaf_list*)nodeset->set.d[0])->value_str;
        if (!strcmp(cstr, "set")) {
            testopt = NP2_EDIT_TESTOPT_SET;
        } else if (!strcmp(cstr, "test-only")) {
            testopt = NP2_EDIT_TESTOPT_TEST;
        } else if (!strcmp(cstr, "test-then-set")) {
            testopt = NP2_EDIT_TESTOPT_TESTANDSET;
        }
    }
    ly_set_free(nodeset);

    /* error-option */
    nodeset = lyd_find_xpath(rpc, "/ietf-netconf:edit-config/error-option");
    if (nodeset->number) {
        cstr = ((struct lyd_node_leaf_list*)nodeset->set.d[0])->value_str;
        if (!strcmp(cstr, "rollback-on-error")) {
            erropt = NP2_EDIT_ERROPT_ROLLBACK;
        } else if (!strcmp(cstr, "continue-on-error")) {
            erropt = NP2_EDIT_ERROPT_CONT;
        } else if (!strcmp(cstr, "stop-on-error")) {
            erropt = NP2_EDIT_ERROPT_STOP;
        }
    }
    ly_set_free(nodeset);


    /* config */
    nodeset = lyd_find_xpath(rpc, "/ietf-netconf:edit-config/config");
    if (nodeset->number) {
        any = (struct lyd_node_anydata *)nodeset->set.d[0];
        switch (any->value_type) {
        case LYD_ANYDATA_CONSTSTRING:
        case LYD_ANYDATA_STRING:
        case LYD_ANYDATA_SXML:
            config = lyd_parse_mem(np2srv.ly_ctx, any->value.str, LYD_XML, LYD_OPT_EDIT);
            break;
        case LYD_ANYDATA_DATATREE:
            config = any->value.tree;
            any->value.tree = NULL; /* "unlink" data tree from anydata to have full control */
            break;
        case LYD_ANYDATA_XML:
            config = lyd_parse_xml(np2srv.ly_ctx, &any->value.xml, LYD_OPT_EDIT);
            break;
        case LYD_ANYDATA_JSON:
        case LYD_ANYDATA_JSOND:
        case LYD_ANYDATA_SXMLD:
            EINT;
            break;
        }
        ly_set_free(nodeset);
        if (ly_errno) {
            return nc_server_reply_err(nc_err_libyang());
        } else if (!config) {
            /* nothing to do */
            return nc_server_reply_ok();
        }
    } else {
        /* TODO support for :url capability */
        ly_set_free(nodeset);
        EINT;
        goto internalerror;
    }

    lyd_print_mem(&str, config, LYD_XML, LYP_WITHSIBLINGS | LYP_FORMAT);
    DBG("EDIT_CONFIG: ds %d, defop %d, testopt %d, config:\n%s", sessions->srs, defop, testopt, str);
    free(str);
    str = NULL;

    if (sessions->ds != SR_DS_CANDIDATE) {
        /* update data from sysrepo */
        if (sr_session_refresh(sessions->srs) != SR_ERR_OK) {
            ereply = op_build_err_sr(ereply, sessions->srs);
            goto errorreply;
        }
    }

    /*
     * data manipulation
     */
    valbuf = NULL;
    op_size = 16;
    op = malloc(op_size * sizeof *op);
    op[0] = NP2_EDIT_NONE;
    op_index = 0;
    LY_TREE_DFS_BEGIN(config, next, iter) {

        /* maintain list of operations */
        if (!missing_keys) {
            op_index++;
            if (op_index == op_size) {
                op_size += 16;
                op_new = realloc(op, op_size * sizeof *op);
                if (!op_new) {
                    ERR("%s: memory allocation failed (%s) - %s:%d", __func__, strerror(errno), __FILE__, __LINE__);
                    goto internalerror;
                }
                op = op_new;
            }
            op[op_index] = edit_get_op(iter, op[op_index - 1], defop);

            /* maintain path */
            if (!iter->parent || lyd_node_module(iter) != lyd_node_module(iter->parent)) {
                /* with prefix */
                path_index += sprintf(&path[path_index], "/%s:%s", lyd_node_module(iter)->name, iter->schema->name);
            } else {
                /* without prefix */
                path_index += sprintf(&path[path_index], "/%s", iter->schema->name);
            }

            /* erase value */
            memset(&value, 0, sizeof value);
        }

        /* specific work for different node types */
        ret = -1;
        rel = NULL;
        lastkey = 0;
        switch(iter->schema->nodetype) {
        case LYS_CONTAINER:
            cont = (struct lys_node_container *)iter->schema;
            if (op[op_index] < NP2_EDIT_DELETE && !cont->presence) {
                /* do nothing, creating non-presence containers is not necessary */
                goto dfs_continue;
            }

            DBG("EDIT_CONFIG: presence container %s, operation %d", path, op[op_index]);
            break;
        case LYS_LEAF:
            if (missing_keys) {
                /* still processing list keys */
                missing_keys--;
                /* add key predicate into the list's path */
                path_index += sprintf(&path[path_index], "[%s=\'%s\']", iter->schema->name,
                                      ((struct lyd_node_leaf_list *)iter)->value_str);
                if (!missing_keys) {
                    /* the last key, create the list instance */
                    lastkey = 1;

                    DBG("EDIT_CONFIG: list %s, operation %d", path, op[op_index]);
                    break;
                }
                goto dfs_continue;
            }
            /* regular leaf */
            DBG("EDIT_CONFIG: leaf %s, operation %d", path, op[op_index]);

            break;
        case LYS_LEAFLIST:
            /* get info about inserting to a specific place */
            if (edit_get_move(iter, path, &pos, &rel)) {
                goto internalerror;
            }

            DBG("EDIT_CONFIG: leaflist %s, operation %d", path, op[op_index]);
            if (pos != SR_MOVE_LAST) {
                DBG("EDIT_CONFIG: moving leaflist %s, position %d (%s)", path, pos, rel ? rel : "absolute");
            }

            /* in leaf-list, the value is also the key, so add it into the path */
            path_index += sprintf(&path[path_index], "[.=\'%s\']", ((struct lyd_node_leaf_list *)iter)->value_str);

            break;
        case LYS_LIST:
            /* get info about inserting to a specific place */
            if (edit_get_move(iter, path, &pos, &rel)) {
                goto internalerror;
            }

            if (op[op_index] < NP2_EDIT_DELETE) {
                /* set value for sysrepo, it will be used as soon as all the keys are processed */
                op_set_srval(iter, NULL, 0, &value, &valbuf);
            }

            /* the creation must be finished later when we get know keys */
            missing_keys = ((struct lys_node_list *)iter->schema)->keys_size;
            goto dfs_continue;
        case LYS_ANYXML:
<<<<<<< HEAD
=======
        case LYS_ANYDATA:
>>>>>>> 6bde5f80
            /* nothing special needed, not even supported by sysrepo */
            break;
        default:
            ERR("%s: Invalid node to process", __func__);
            goto internalerror;
        }

        if (op[op_index] < NP2_EDIT_DELETE && !lastkey) {
            /* set value for sysrepo */
            op_set_srval(iter, NULL, 0, &value, &valbuf);
        }

        /* apply change to sysrepo */
        switch (op[op_index]) {
        case NP2_EDIT_MERGE:
        case NP2_EDIT_REPLACE:
            /* create the node */
            ret = sr_set_item(sessions->srs, path, &value, 0);
            break;
        case NP2_EDIT_CREATE:
            /* create the node, but it must not exists */
            ret = sr_set_item(sessions->srs, path, &value, SR_EDIT_STRICT);
            break;
        case NP2_EDIT_DELETE:
            /* remove the node, but it must exists */
            ret = sr_delete_item(sessions->srs, path, SR_EDIT_STRICT);
            break;
        case NP2_EDIT_REMOVE:
            /* remove the node */
            ret = sr_delete_item(sessions->srs, path, 0);
            break;
        default:
            /* do nothing */
            break;
        }
        if (valbuf) {
            free(valbuf);
            valbuf = NULL;
        }

resultcheck:
        /* check the result */
        switch (ret) {
        case SR_ERR_OK:
            DBG("EDIT_CONFIG: success (%s).", path);
            /* no break */
        case -1:
            /* do nothing */
            break;
        case SR_ERR_UNAUTHORIZED:
            e = nc_err(NC_ERR_ACCESS_DENIED, NC_ERR_TYPE_PROT);
            nc_err_set_path(e, path);
            break;
        case SR_ERR_DATA_EXISTS:
            e = nc_err(NC_ERR_DATA_EXISTS, NC_ERR_TYPE_PROT);
            nc_err_set_path(e, path);
            break;
        case SR_ERR_DATA_MISSING:
            e = nc_err(NC_ERR_DATA_MISSING, NC_ERR_TYPE_PROT);
            nc_err_set_path(e, path);
            break;
        default:
            /* not covered error */
            ereply = op_build_err_sr(ereply, sessions->srs);
            switch (erropt) {
            case NP2_EDIT_ERROPT_CONT:
                DBG("EDIT_CONFIG: continue-on-error.");
                goto dfs_nextsibling;
            case NP2_EDIT_ERROPT_ROLLBACK:
                DBG("EDIT_CONFIG: rollback-on-error.");
                sr_discard_changes(sessions->srs);
                goto cleanup;
            case NP2_EDIT_ERROPT_STOP:
                DBG("EDIT_CONFIG: stop-on-error (%s).", nc_err_get_msg(e));
                if (sessions->ds != SR_DS_CANDIDATE) {
                    sr_commit(sessions->srs);
                } else {
                    if (sr_validate(sessions->srs) != SR_ERR_OK) {
                        /* content is not valid, rollback */
                        sr_discard_changes(sessions->srs);
                    } else {
                        /* mark candidate as modified */
                        sessions->flags |= NP2S_CAND_CHANGED;
                    }
                }
                goto cleanup;
            }
        }
        if (e) {
            switch (erropt) {
            case NP2_EDIT_ERROPT_CONT:
                DBG("EDIT_CONFIG: continue-on-error (%s).", nc_err_get_msg(e));
                if (ereply) {
                    nc_server_reply_add_err(ereply, e);
                } else {
                    ereply = nc_server_reply_err(e);
                }
                e = NULL;
                goto dfs_nextsibling;
            case NP2_EDIT_ERROPT_ROLLBACK:
                DBG("EDIT_CONFIG: rollback-on-error (%s).", nc_err_get_msg(e));
                sr_discard_changes(sessions->srs);
                goto cleanup;
            case NP2_EDIT_ERROPT_STOP:
                DBG("EDIT_CONFIG: stop-on-error (%s).", nc_err_get_msg(e));
                if (sessions->ds != SR_DS_CANDIDATE) {
                    sr_commit(sessions->srs);
                } else {
                    if (sr_validate(sessions->srs) != SR_ERR_OK) {
                        /* content is not valid, rollback */
                        sr_discard_changes(sessions->srs);
                    } else {
                        /* mark candidate as modified */
                        sessions->flags |= NP2S_CAND_CHANGED;
                    }
                }
                goto cleanup;
            }
        }

        /* move user-ordered list/leaflist */
        if (pos != SR_MOVE_LAST) {
            ret = sr_move_item(sessions->srs, path, pos, rel);
            free(rel);
            pos = SR_MOVE_LAST;
            goto resultcheck;
        }

        if (op[op_index] > NP2_EDIT_CREATE) {
            /* when delete, remove or replace subtree
             * no need to go into children */
            if (lastkey) {
                /* we were processing list's keys */
                goto dfs_parent;
            } else {
                goto dfs_nextsibling;
            }
        }

dfs_continue:
        /* where go next? - modified LY_TREE_DFS_END */
        if (iter->schema->nodetype & (LYS_LEAF | LYS_LEAFLIST | LYS_ANYXML)) {
            next = NULL;
        } else {
            next = iter->child;
        }
        if (!next) {
dfs_nextsibling:
            /* no children, try siblings */
            next = iter->next;

            /* maintain "stack" variables */
            if (!missing_keys && !lastkey) {
                op_index--;
                str = strrchr(path, '/');
                if (str) {
                    *str = '\0';
                    path_index = str - path;
                } else {
                    path[0] = '\0';
                    path_index = 0;
                }
            }
        }
        while (!next) {
dfs_parent:
            iter = iter->parent;

            /* parent is already processed, go to its sibling */
            if (!iter) {
                /* we are done */
                break;
            }
            next = iter->next;

            /* maintain "stack" variables */
            if (!missing_keys) {
                op_index--;
                str = strrchr(path, '/');
                if (str) {
                    *str = '\0';
                    path_index = str - path;
                } else {
                    path[0] = '\0';
                    path_index = 0;
                }
            }

        }
        /* end of modified LY_TREE_DFS_END */
    }

cleanup:
    /* cleanup */
    free(op);
    op = NULL;
    lyd_free_withsiblings(config);
    config = NULL;

    if (e || ereply) {
        /* send error reply */
        goto errorreply;
    } else {
        switch (testopt) {
        case NP2_EDIT_TESTOPT_SET:
            VRB("edit-config test-option \"set\" not supported, validation will be performed.");
            /* fallthrough */
        case NP2_EDIT_TESTOPT_TESTANDSET:
            if (sessions->ds != SR_DS_CANDIDATE) {
                /* commit in candidate causes copy to running */
                ret =  sr_commit(sessions->srs);
                switch (ret) {
                case SR_ERR_OK:
                    break;
<<<<<<< HEAD
                case SR_ERR_VALIDATION_FAILED:
                    sr_get_last_errors(sessions->srs, &err_info, &err_count);
                    for (i = 0; i < err_count; ++i) {
                        e = nc_err(NC_ERR_OP_FAILED, NC_ERR_TYPE_PROT);
                        nc_err_set_msg(e, err_info[i].message, "en");
                        nc_err_set_path(e, err_info[i].xpath);

                        if (ereply) {
                            nc_server_reply_add_err(ereply, e);
                        } else {
                            ereply = nc_server_reply_err(e);
                        }
                        e = NULL;
                    }
                    goto internalerror;
                default:
                    goto internalerror;
                }
            } else {
                /* mark candidate as modified */
                sessions->flags |= NP2S_CAND_CHANGED;
=======
                default:
                    ereply = op_build_err_sr(ereply, sessions->srs);
                    sr_discard_changes(sessions->srs); /* rollback the changes */
                    goto errorreply;
                }
            } else {
                if (sr_validate(sessions->srs) != SR_ERR_OK) {
                    /* content is not valid, rollback */
                    sr_discard_changes(sessions->srs);
                } else {
                    /* mark candidate as modified */
                    sessions->flags |= NP2S_CAND_CHANGED;
                }
>>>>>>> 6bde5f80
            }
            break;
        case NP2_EDIT_TESTOPT_TEST:
            sr_discard_changes(sessions->srs);
            break;
<<<<<<< HEAD
        default:
            EINT;
            goto internalerror;
=======
>>>>>>> 6bde5f80
        }

        /* build positive RPC Reply */
        DBG("EDIT_CONFIG: done.");
        return nc_server_reply_ok();
    }

internalerror:
    e = nc_err(NC_ERR_OP_FAILED, NC_ERR_TYPE_APP);
    nc_err_set_msg(e, np2log_lasterr(), "en");
    if (ereply) {
        nc_server_reply_add_err(ereply, e);
        e = NULL;
    }

    /* fatal error, so continue-on-error does not apply here,
     * instead we rollback */
    DBG("EDIT_CONFIG: fatal error, rolling back.");
    sr_discard_changes(sessions->srs);

    free(op);
    lyd_free_withsiblings(config);

errorreply:
    if (ereply) {
        return ereply;
    } else {
        return nc_server_reply_err(e);
    }
}<|MERGE_RESOLUTION|>--- conflicted
+++ resolved
@@ -131,13 +131,7 @@
     int op_index, op_size, path_index = 0, missing_keys = 0, lastkey = 0;
     int ret;
     struct lys_node_container *cont;
-<<<<<<< HEAD
-    struct lyd_node_anyxml *axml;
-    const sr_error_info_t *err_info;
-    size_t err_count, i;
-=======
     struct lyd_node_anydata *any;
->>>>>>> 6bde5f80
 
     /* init */
     path[path_index] = '\0';
@@ -360,10 +354,7 @@
             missing_keys = ((struct lys_node_list *)iter->schema)->keys_size;
             goto dfs_continue;
         case LYS_ANYXML:
-<<<<<<< HEAD
-=======
         case LYS_ANYDATA:
->>>>>>> 6bde5f80
             /* nothing special needed, not even supported by sysrepo */
             break;
         default:
@@ -578,29 +569,6 @@
                 switch (ret) {
                 case SR_ERR_OK:
                     break;
-<<<<<<< HEAD
-                case SR_ERR_VALIDATION_FAILED:
-                    sr_get_last_errors(sessions->srs, &err_info, &err_count);
-                    for (i = 0; i < err_count; ++i) {
-                        e = nc_err(NC_ERR_OP_FAILED, NC_ERR_TYPE_PROT);
-                        nc_err_set_msg(e, err_info[i].message, "en");
-                        nc_err_set_path(e, err_info[i].xpath);
-
-                        if (ereply) {
-                            nc_server_reply_add_err(ereply, e);
-                        } else {
-                            ereply = nc_server_reply_err(e);
-                        }
-                        e = NULL;
-                    }
-                    goto internalerror;
-                default:
-                    goto internalerror;
-                }
-            } else {
-                /* mark candidate as modified */
-                sessions->flags |= NP2S_CAND_CHANGED;
-=======
                 default:
                     ereply = op_build_err_sr(ereply, sessions->srs);
                     sr_discard_changes(sessions->srs); /* rollback the changes */
@@ -614,18 +582,11 @@
                     /* mark candidate as modified */
                     sessions->flags |= NP2S_CAND_CHANGED;
                 }
->>>>>>> 6bde5f80
             }
             break;
         case NP2_EDIT_TESTOPT_TEST:
             sr_discard_changes(sessions->srs);
             break;
-<<<<<<< HEAD
-        default:
-            EINT;
-            goto internalerror;
-=======
->>>>>>> 6bde5f80
         }
 
         /* build positive RPC Reply */
