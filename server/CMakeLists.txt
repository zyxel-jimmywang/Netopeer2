--- conflicted
+++ resolved
@@ -31,15 +31,9 @@
     option(ENABLE_BUILD_TESTS "Build tests" OFF)
     option(ENABLE_VALGRIND_TESTS "Build tests with valgrind" OFF)
 endif()
-<<<<<<< HEAD
-
-# set version
-set(NP2SRV_VERSION 0.2.33)
-=======
 option(ENABLE_CONFIGURATION "Enable server configuration" ON)
 set(THREAD_COUNT 5 CACHE STRING "Number of threads accepting new sessions and handling requests")
 set(DEFAULT_HOST_KEY "/etc/ssh/ssh_host_rsa_key" CACHE STRING "Default server host key (used only if configuration is disabled)")
->>>>>>> f6400d96
 
 # set prefix for the PID file
 if (NOT PIDFILE_PREFIX)
