--- conflicted
+++ resolved
@@ -14,11 +14,15 @@
 
 cache:
   directories:
-<<<<<<< HEAD
-    - cmocka-1.0.1
     - libssh-0.7.3
     - protobuf
     - protobuf-c
+
+  - wget https://red.libssh.org/attachments/download/195/libssh-0.7.3.tar.xz
+  - tar -xJf libssh-0.7.3.tar.xz
+  - mkdir libssh-0.7.3/build && cd libssh-0.7.3/build
+  - cmake -DCMAKE_INSTALL_PREFIX:PATH=/usr .. && make -j2 && sudo make install
+  - cd ../..
 
   - wget https://red.libssh.org/attachments/download/177/libssh-0.7.2.tar.xz
   - tar -xJf libssh-0.7.2.tar.xz
@@ -31,12 +35,6 @@
   - cmake -DCMAKE_INSTALL_PREFIX:PATH=/usr -DCMAKE_BUILD_TYPE=Release ..
   - make -j2 && sudo make install
   - cd ../..
-=======
-    - libssh-0.7.3
-
-before_install:
-  - if [[ "$TRAVIS_OS_NAME" == "linux" ]]; then bash .travis-install-libs.sh; fi
->>>>>>> 29eb442f
 
   - git clone https://github.com/google/protobuf.git
   - cd protobuf
